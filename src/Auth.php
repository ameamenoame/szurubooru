--- conflicted
+++ resolved
@@ -36,17 +36,10 @@
 			setcookie('auth', TextHelper::encrypt($token), time() + 365 * 24 * 3600, '/');
 		}
 
-<<<<<<< HEAD
-		self::setCurrentUser($dbUser);
-
-		$dbUser->lastLoginDate = time();
-		UserModel::save($dbUser);
-=======
 		self::setCurrentUser($user);
 
 		$user->setLastLoginTime(time());
 		UserModel::save($user);
->>>>>>> 00590e69
 	}
 
 	public static function tryAutoLogin()
