@import colors

.pager
    nav
        .disabled
            opacity: .5

    .page
        position: relative
        .page-header
            margin: 0.5em 0
            position: relative
            &:before
                display: block
                content: ''
                position: absolute
                left: 0
                top: 50%
                right: 0
                height: 3px
                background: $top-navigation-color
                z-index: 1
            span
                position: relative
<<<<<<< HEAD
                background: $top-navigation-color
                border-radius: 15px
=======
                background: $window-color
>>>>>>> 414106a4
                padding: 0 1em
                z-index: 2

.darktheme .pager
    .page
        .page-header
            &:before
                background: $top-navigation-color-darktheme
            span
                background: $window-color-darktheme<|MERGE_RESOLUTION|>--- conflicted
+++ resolved
@@ -22,12 +22,8 @@
                 z-index: 1
             span
                 position: relative
-<<<<<<< HEAD
                 background: $top-navigation-color
                 border-radius: 15px
-=======
-                background: $window-color
->>>>>>> 414106a4
                 padding: 0 1em
                 z-index: 2
 
